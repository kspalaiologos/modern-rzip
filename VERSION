# Version file for lrzip-next
# in case tarball downloaded

Major: 0
Minor: 8
<<<<<<< HEAD
Micro: 1
=======
Micro: 0
>>>>>>> d5a7d323
<|MERGE_RESOLUTION|>--- conflicted
+++ resolved
@@ -3,8 +3,4 @@
 
 Major: 0
 Minor: 8
-<<<<<<< HEAD
-Micro: 1
-=======
-Micro: 0
->>>>>>> d5a7d323
+Micro: 1